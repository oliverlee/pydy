from sympy.physics.mechanics import ReferenceFrame, Point
from visualization_frame import VisualizationFrame
from camera import PerspectiveCamera
from server import create_server
import json
import re
import pydy_viz

try:
    from IPython.core.display import Javascript, HTML, display
except ImportError:
    pass

#TODOS: implement display() methods

class Scene(object):
    """
    Scene class holds all the data required for the visualizations/
    animation of a system.

    It has methods for inputting the numerical data from the numerical
    integrations of Equations of Motions and convert them to JSON
    values, which can be then parsed by Javascripts(webgls).

    A scene object takes a ReferenceFrame, and a Point as required
    arguments. The reference_frame and point act as the inertial
    frame and origin with respect to which all objects are oriented
    and rendered in the visualizations

    A scene needs to be supplied with visualization_frames, Cameras,
    and Light objects, as optional arguments.
    A scene can also be supplied with the height and width of the
    browser window where visualization would be displayed.
    Default is 800 * 800.


    """
<<<<<<< HEAD

    def __init_(self, reference_frame, origin, *visualization_frames, **kwargs):
=======
    
    def __init_(self, reference_frame, origin, *visualization_frames, \
                                                            **kwargs):
>>>>>>> a7383c26
        """
        Initializes a Scene instance.
        It requires a reference frame and a point to be initialized.

        Parameters:
        ===========

        reference_frame : ReferenceFrame
        All the transformations would be carried out with respect
        to this reference frame.

        origin : Point
        All the transformations would be carried out with respect
        to this point.

        visualization_frames : VisualizationFrame
        a tuple of visualization frames which are to visualized in
        the scene.

        name : str, optional
        Name of Scene object.

        width : int or float, optional
        width of the canvas used for visualizations.Default is 800.

        height : int or float
        height of the canvas used for visualizations.Default is 800.

        camera : Camera, optional

        camera with which to display the object. Default is
        PerspectiveCamera, with reference_frame and origin same
        as defined for this scene.
        """

        try:
            self._name = kwargs['name']
        except KeyError:
            self._name = 'unnamed'
<<<<<<< HEAD


        try:
=======
 
        try:        
>>>>>>> a7383c26
            self._width = kwargs['width']
        except KeyError:
            self._width = 800

        try:
            self._height = kwargs['height']
        except KeyError:
            self._height = 800

        try:
            self.cameras = kwargs['cameras']
        except KeyError:
            self.cameras = [PerspectiveCamera(self._reference_frame, \
                                                        self._origin)]

        try:
            self.lights = kwargs['lights']
        except KeyError:
            #TODO add Light
            pass

        self._reference_frame = reference_frame
        self._origin = origin


<<<<<<< HEAD
        self.visualization_frames = [vis_frame for visframes in visualization_frames]


=======
        self.visualization_frames = list(visualization_frames)
        
            
>>>>>>> a7383c26
    @property
    def name(self):
        """
        Returns Name of Scene.
        """
        return self._name

    @name.setter
    def name(self, new_name):
        """
        sets name of scene.
        """
        if not isinstance(new_name, str):
            raise TypeError('Name should be a valid str.')
        else:
            self._name = new_name

    @property
    def origin(self):
        """
<<<<<<< HEAD
        Origin of the Scene.

=======
        returns Origin of the Scene.
        
>>>>>>> a7383c26
        """
        return self._origin

    @origin.setter
    def origin(self, new_origin):
        """
        sets origin of the scene
        """
        if not isinstance(new_origin, Point):
            raise TypeError('''origin should be a valid Point Object''')
        else:
            self._origin = new_origin

    @property
    def reference_frame(self):
        """
<<<<<<< HEAD
        reference_frame of the Scene.

=======
        returns reference_frame of the Scene.
>>>>>>> a7383c26
        """
        return self._reference_frame

    @reference_frame.setter
    def reference_frame(self, new_reference_frame):
        """
        Sets reference frame for the scene.
        """
        if not isinstance(new_reference_frame, ReferenceFrame):
            raise TypeError('''reference_frame should be a valid
                                ReferenceFrame object.''')
        else:
<<<<<<< HEAD
            self._reference_frame = new_reference_frame

    def _generate_data(self, dynamic_variables, constant_variables, \
=======
            self._reference_frame = new_reference_frame             
    
    def generate_visualization_dict(self, dynamic_variables, \
                                        constant_variables, \
>>>>>>> a7383c26
                                      dynamic_values, constant_values):
        """
        generate_visualization_dict() method generates 
        a dictionary of visualization data
    

        Parameters
        ==========
        dynamic_variables : Sympifyable list or tuple
            This contains all the dynamic symbols or state variables
            which are required for solving the transformation matrices
            of all the frames of the scene.
       
        constant_variables : Sympifyable list or tuple
            This contains all the symbols for the parameters which are
            used for defining various objects in the system.
     
        dynamic_values : list or tuple
            initial states of the system. The list or tuple 
            should be respective to the state_sym.

        constant_values : list or tuple
            values of the parameters. The list or tuple 
            should be respective to the par_sym.

        Returns
        =======

        The dictionary contains following keys:
        1) Width of the scene.
        2) Height of the scene.
        3) name of the scene.
        4) frames in the scene, which contains sub-dictionaries 
           of all the visualization frames information.


        """

        self._scene_data = {}
        self._scene_data['name'] = self._name
        self._scene_data['height'] = self._height
        self._scene_data['width'] = self._width
        self._scene_data['frames'] = []
        self._scene_data['cameras'] = []

        for frame in self.visualization_frames+self.cameras:

            frame.generate_transformation_matrix( \
                                    self._reference_frame, self._origin)
            frame.generate_numeric_transform_function( \
                                  dynamic_variables, constant_variables)
            frame.evaluate_transformation_matrix( \
                                        dynamic_values, constant_values)
                                        
            if isinstance(frame, VisualizationFrame):                             
                self._scene_data['frames'].append( \
                                    frame.generate_visualization_dict())
            else:
                self._scene_data['cameras'].append( \
                                    frame.generate_visualization_dict())

<<<<<<< HEAD

        outfile = open(self.saved_json_file)
        outfile.write(json.dumps(self._scene_data, indent=4, separators=(',', ': ')))
        outfile.close()
=======
        return self._scene_data
>>>>>>> a7383c26

    def generate_visualization_json(self, dynamic_variables, \
                                          constant_variables, \
                                      dynamic_values, constant_values, \
                                                  save_to='data.json'):
        """
<<<<<<< HEAD
        generate_visualization_dict() method generates a dictionary, which is returned



=======
        generate_visualization_json() method generates a json str, which is saved to
        file.
        
>>>>>>> a7383c26
        Parameters
        ==========
        dynamic_variables : Sympifyable list or tuple
            This contains all the dynamic symbols or state variables
            which are required for solving the transformation matrices
            of all the frames of the scene.

        constant_variables : Sympifyable list or tuple
            This contains all the symbols for the parameters which are
            used for defining various objects in the system.

        dynamic_values : list or tuple
            initial states of the system. The list or tuple
            should be respective to the state_sym.

        constant_values : list or tuple
            values of the parameters. The list or tuple
            should be respective to the par_sym.

        save_to : str
            path to the file where to write the generated data JSON.
            the path should be chosen such as to have the write
            permissions to the user.

<<<<<<< HEAD
        Returns
        =======

        The dictionary contains following keys:
        1) Width of the scene.
        2) Height of the scene.
        3) name of the scene.
        4) frames in the scene, which contains sub-dictionaries
           of all the visualization frames information.


        """
        self._data_dict = self._generate_data(dynamic_variables, constant_variables, \
                                                   dynamic_values, constant_values)

        return self._data_dict

=======

        """
        self.saved_json_file = save_to
        self._data_dict = self.generate_visualization_dict(dynamic_variables, \
                                              constant_variables, \
                                                   dynamic_values, \
                                                      constant_values)
        outfile = open(self.saved_json_file)
        outfile.write(json.dumps(self._data_dict, \
                                     indent=4, separators=(',', ': '))) 
        outfile.close()
>>>>>>> a7383c26

    def _display_from_ipython(self):
        pass

<<<<<<< HEAD

    def _display_from_interpreter(self, json_data=None):
        #Get html file ..
        _path_to_html = pydy_viz.__file__[:-12] + 'index.html'
        _path_to_js = pydy_viz.__file__[:-12] + 'js/'
        content = open(_path_to_html)

        #If json_data is not provided, use self.saved_json_file
        #Replace json object name in content to self.saved_json_file
        _json_replacement = json_data or self.saved_json_file
        content = re.sub("#\(path_to_json\)", _json_replacement,  \
                                                               content)
        content = re.sub("#\(js_dir\)", _path_to_js, content)
        out_file = open('index.html', 'w')
        out_file.write(content)
        create_server()

=======
    def _display_from_interpreter(self):     
        #start_server()
        pass
 
>>>>>>> a7383c26


    def display(self):
        """
        display method can be used in two ways.
        When called from IPython notebook, it shows the visualization
        in the form of output cell in the IPython notebook.
        If it is called from python interpreter or
        IPython interpreter(not notebook), It generates an html file,
        in the current directory, which can be opened in the webgl
        compliant browser for viewing the visualizations.
<<<<<<< HEAD

        This method can also be used to load any json file, irrespective
        of whether it was created in the same session,

        Parameters
        ==========
        json_data : str
            path to the json file which is to be visualized.
            (optional).

        """

=======
        The simulation data is used from this scene, hence
        all simulation data generation methods should be called before
        calling this method
                        
        """        
        #First copy static files to current working directory
                #Copy static files to directory
        try:
           
            os.mkdir(os.getcwd + '/.pydy_viz')
            dst = os.getcwd + '/.pydy_viz'
            src = os.path.dirname(pydy_viz.__file__)
            src = src + '/static'
            distutils.dir_util.copy_tree(src, dst)

        except OSError:
            #If static exist, no need to overwrite anything
            pass
     
>>>>>>> a7383c26
        try:
            config = get_ipython().config
            if config['KernelApp']['parent_appname'] == \
                                                  'ipython-notebook':
<<<<<<< HEAD
                self._display_from_ipython(json_data)
=======
                self._display_from_ipython()
            else:
                self._display_from_interpreter()
>>>>>>> a7383c26

        except:
            self._display_from_interpreter()


<|MERGE_RESOLUTION|>--- conflicted
+++ resolved
@@ -3,7 +3,7 @@
 from camera import PerspectiveCamera
 from server import create_server
 import json
-import re
+import os
 import pydy_viz
 
 try:
@@ -35,14 +35,9 @@
 
 
     """
-<<<<<<< HEAD
-
-    def __init_(self, reference_frame, origin, *visualization_frames, **kwargs):
-=======
     
     def __init_(self, reference_frame, origin, *visualization_frames, \
                                                             **kwargs):
->>>>>>> a7383c26
         """
         Initializes a Scene instance.
         It requires a reference frame and a point to be initialized.
@@ -82,14 +77,8 @@
             self._name = kwargs['name']
         except KeyError:
             self._name = 'unnamed'
-<<<<<<< HEAD
-
-
-        try:
-=======
- 
+
         try:        
->>>>>>> a7383c26
             self._width = kwargs['width']
         except KeyError:
             self._width = 800
@@ -114,16 +103,9 @@
         self._reference_frame = reference_frame
         self._origin = origin
 
-
-<<<<<<< HEAD
-        self.visualization_frames = [vis_frame for visframes in visualization_frames]
-
-
-=======
         self.visualization_frames = list(visualization_frames)
         
             
->>>>>>> a7383c26
     @property
     def name(self):
         """
@@ -144,13 +126,7 @@
     @property
     def origin(self):
         """
-<<<<<<< HEAD
-        Origin of the Scene.
-
-=======
         returns Origin of the Scene.
-        
->>>>>>> a7383c26
         """
         return self._origin
 
@@ -167,12 +143,7 @@
     @property
     def reference_frame(self):
         """
-<<<<<<< HEAD
-        reference_frame of the Scene.
-
-=======
         returns reference_frame of the Scene.
->>>>>>> a7383c26
         """
         return self._reference_frame
 
@@ -185,17 +156,11 @@
             raise TypeError('''reference_frame should be a valid
                                 ReferenceFrame object.''')
         else:
-<<<<<<< HEAD
             self._reference_frame = new_reference_frame
 
-    def _generate_data(self, dynamic_variables, constant_variables, \
-=======
-            self._reference_frame = new_reference_frame             
-    
     def generate_visualization_dict(self, dynamic_variables, \
-                                        constant_variables, \
->>>>>>> a7383c26
-                                      dynamic_values, constant_values):
+                                           constant_variables, \
+                                            dynamic_values, constant_values):
         """
         generate_visualization_dict() method generates 
         a dictionary of visualization data
@@ -256,30 +221,17 @@
                 self._scene_data['cameras'].append( \
                                     frame.generate_visualization_dict())
 
-<<<<<<< HEAD
-
-        outfile = open(self.saved_json_file)
-        outfile.write(json.dumps(self._scene_data, indent=4, separators=(',', ': ')))
-        outfile.close()
-=======
+
         return self._scene_data
->>>>>>> a7383c26
 
     def generate_visualization_json(self, dynamic_variables, \
                                           constant_variables, \
                                       dynamic_values, constant_values, \
                                                   save_to='data.json'):
         """
-<<<<<<< HEAD
-        generate_visualization_dict() method generates a dictionary, which is returned
-
-
-
-=======
         generate_visualization_json() method generates a json str, which is saved to
         file.
         
->>>>>>> a7383c26
         Parameters
         ==========
         dynamic_variables : Sympifyable list or tuple
@@ -304,7 +256,6 @@
             the path should be chosen such as to have the write
             permissions to the user.
 
-<<<<<<< HEAD
         Returns
         =======
 
@@ -315,14 +266,6 @@
         4) frames in the scene, which contains sub-dictionaries
            of all the visualization frames information.
 
-
-        """
-        self._data_dict = self._generate_data(dynamic_variables, constant_variables, \
-                                                   dynamic_values, constant_values)
-
-        return self._data_dict
-
-=======
 
         """
         self.saved_json_file = save_to
@@ -334,37 +277,42 @@
         outfile.write(json.dumps(self._data_dict, \
                                      indent=4, separators=(',', ': '))) 
         outfile.close()
->>>>>>> a7383c26
+
+    def _copy_static_dir(self):
+        """
+        Copies all the static files required in the
+        visualization to the current working directory
+        The files and sub directories are stored within
+        a hidden directory named .pydy_viz in the current
+        working directory. 
+        Working directory can be cleaned by calling _cleanup()
+        method, which deletes the .pydy_viz directory.
+
+        """
+        try:
+
+            dst = os.path.join(os.getcwd(), '.pydy_viz')
+            os.mkdir(dst)
+            src = os.path.join(os.path.dirname(pydy_viz.__file__), 
+                                                               'static')
+            distutils.dir_util.copy_tree(src, dst)
+
+        except OSError:
+            #If static exist, no need to overwrite anything
+            pass
+
+
+    def _cleanup(self):
+        shutil.rmtree(os.path.join(os.get_cwd(), '.pydy_viz'))
 
     def _display_from_ipython(self):
         pass
 
-<<<<<<< HEAD
-
-    def _display_from_interpreter(self, json_data=None):
-        #Get html file ..
-        _path_to_html = pydy_viz.__file__[:-12] + 'index.html'
-        _path_to_js = pydy_viz.__file__[:-12] + 'js/'
-        content = open(_path_to_html)
-
-        #If json_data is not provided, use self.saved_json_file
-        #Replace json object name in content to self.saved_json_file
-        _json_replacement = json_data or self.saved_json_file
-        content = re.sub("#\(path_to_json\)", _json_replacement,  \
-                                                               content)
-        content = re.sub("#\(js_dir\)", _path_to_js, content)
-        out_file = open('index.html', 'w')
-        out_file.write(content)
-        create_server()
-
-=======
+
     def _display_from_interpreter(self):     
         #start_server()
         pass
  
->>>>>>> a7383c26
-
-
     def display(self):
         """
         display method can be used in two ways.
@@ -374,51 +322,21 @@
         IPython interpreter(not notebook), It generates an html file,
         in the current directory, which can be opened in the webgl
         compliant browser for viewing the visualizations.
-<<<<<<< HEAD
-
-        This method can also be used to load any json file, irrespective
-        of whether it was created in the same session,
-
-        Parameters
-        ==========
-        json_data : str
-            path to the json file which is to be visualized.
-            (optional).
-
-        """
-
-=======
+
         The simulation data is used from this scene, hence
         all simulation data generation methods should be called before
         calling this method
                         
         """        
-        #First copy static files to current working directory
-                #Copy static files to directory
-        try:
-           
-            os.mkdir(os.getcwd + '/.pydy_viz')
-            dst = os.getcwd + '/.pydy_viz'
-            src = os.path.dirname(pydy_viz.__file__)
-            src = src + '/static'
-            distutils.dir_util.copy_tree(src, dst)
-
-        except OSError:
-            #If static exist, no need to overwrite anything
-            pass
+
      
->>>>>>> a7383c26
         try:
             config = get_ipython().config
             if config['KernelApp']['parent_appname'] == \
                                                   'ipython-notebook':
-<<<<<<< HEAD
-                self._display_from_ipython(json_data)
-=======
                 self._display_from_ipython()
             else:
                 self._display_from_interpreter()
->>>>>>> a7383c26
 
         except:
             self._display_from_interpreter()
