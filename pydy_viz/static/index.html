<!DOCTYPE html>
<html>
	<head>
		<meta http-equiv="content-type" content="text/html; charset=UTF-8">
		<title>PyDy Visualizer</title>
		
		<!--- External Libs --->
		<!-- Jquery and jquery-ui-->
		<script src="js/lib/jquery.min.js"></script>
		<script src="js/lib/jquery-ui.js"></script>    
        <script src="js/lib/three.min.js"></script>
		<script src="js/lib/TrackballControls.js"></script>

		<!--- Bootstrap --->
		
		<script src="js/lib/bootstrap.min.js"></script>

		<!--- Canvas Scripts ----->

		<script src="data.json"></script>

		<script src="js/canvas/initialize.js"></script>
		<script src="js/canvas/addObjects.js"></script>
		<script src="js/canvas/animate.js"></script>       

		

		<!--------->

		<!--- css --->
		<link rel="stylesheet" type="text/css" href="css/style.css">

		<!---Bootstrap--->
		<link href="css/bootstrap.min.css" rel="stylesheet" media="screen">

		<!--------->
	</head>
	
	<body>
	<div id="container">	
	    <div id="banner"><h1>PyDy Visualizer(logo here)</h1></div>
		<div id="canvas">
			<!--- WebGL renderer is called from canvas javascripts
					on this element --->
		</div>
		
		<div id="control-panel" class="well">
			<h1>Control Panel</h1>
			
			<!--- Contains all the components for controlling 
			      visualizations and animations --->
             
			<div id="animation-controls" class="btn-group btn-gp">
				<br /><span class="label label-default">Animation Controls</span>
				<br />
				<button id="startAnimation" class="btn btn-primary"><i class="icon-white icon-play"></i> Play</button>
				<button id="pauseAnimation" class="btn btn-primary"><i class="icon-white icon-pause"></i> Pause</button>
				<button id="stopAnimation" class="btn btn-primary"><i class="icon-white icon-stop"></i> Stop</button>
				<br /><br /><input type="checkbox" id="isLooped"></input><label>Play Looped</label>
			</div>
			<hr />
			
			<!--- Server Settings --->
			<div id="server-settings" class="btn-group btn-gp">
				<br /><span class="label label-default">Server Settings</span>
				<br />
				<button id="resetControls" class="btn btn-primary"><i class="icon-white icon-play"></i> Reset Camera</button>
				<button id="shutdownServer" class="btn btn-primary"><i class="icon-white icon-pause"></i> Shutdown Server</button>
			</div>
			<hr />
			<!---------------------->
			
			<!--- Move to a specific frame --->
			<div id="frame-slider" class="btn-group btn-gp">
				<br /><span class="label label-default">Frame Navigator</span>
				<br />
				<button id="resetControls" class="btn btn-primary"><i class="icon-white icon-play"></i> Reset Camera</button>
				<button id="start-animation" class="btn btn-primary"><i class="icon-white icon-pause"></i> Shutdown Server</button>
			</div>
			<hr />

			
			<!--- Animation Statistics --->
            <div id="animation-statistics" class="btn-group btn-gp">
				<br /><span class="label label-default">Animation Statistics</span>
				<br />
				
				
				<label>Animation Progress</label>
				<div class="progress progress-striped active">
					<div id="animationProgressBar" class="progress-bar progress-bar-success" role="progressbar" aria-valuenow="40" aria-valuemin="0" aria-valuemax="100" style="width: 60%; background-color:rgb(66, 139, 202);">
						<span id="animationProgressText"class="sr-only">0%</span>
					</div>
					<label>40%</label>

				</div>
				
				<label>Frame Rate</label>
				<div class="progress progress-striped active">
					<div id="framerateBar" class="progress-bar progress-bar-success" role="progressbar" aria-valuenow="40" aria-valuemin="0" aria-valuemax="100" style="width: 60%; background-color:rgb(66, 139, 202);">
						<span id="framerateText"class="sr-only">0%</span>
					</div>
				</div>

			</div>
			<br />
			<br />
			
			
			
			<!--- Script for loading Canvas ----->
			<script>
				var s = new Canvas(JSONObj);
				s.initialize();
				s.addControls();
				s.addLights();
				s.addCameras();
				s.addFrames();
			</script>
      
			      
		</div>
		</div>
	</body>
	
<<<<<<< HEAD
=======
        <div id='control-panel'>
        <h1> Control Panel </h1>
        <button id="resetControls" class="fancyDisplay">Reset Camera</button>
        <button id="startAnimation" class="fancyDisplay">Play Animation</button>
        <button id="pauseAnimation" class="fancyDisplay">Pause Animation</button>                
        <button id="stopAnimation" class="fancyDisplay">Stop Animation</button>        
        <a class="fancyDisplay" href="/close-server"><br />Close Server</a>
        <hr />
>>>>>>> 1f33f23d
        
        
        


        


        


<|MERGE_RESOLUTION|>--- conflicted
+++ resolved
@@ -122,26 +122,10 @@
 		</div>
 		</div>
 	</body>
-	
-<<<<<<< HEAD
-=======
-        <div id='control-panel'>
-        <h1> Control Panel </h1>
-        <button id="resetControls" class="fancyDisplay">Reset Camera</button>
-        <button id="startAnimation" class="fancyDisplay">Play Animation</button>
-        <button id="pauseAnimation" class="fancyDisplay">Pause Animation</button>                
-        <button id="stopAnimation" class="fancyDisplay">Stop Animation</button>        
-        <a class="fancyDisplay" href="/close-server"><br />Close Server</a>
-        <hr />
->>>>>>> 1f33f23d
-        
-        
+</html>	
         
 
 
         
 
 
-        
-
-
