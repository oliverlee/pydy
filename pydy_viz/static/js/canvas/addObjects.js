--- conflicted
+++ resolved
@@ -120,11 +120,7 @@
         case "Cone":        
             var _geometry = new THREE.CylinderGeometry(
                                       _frame.shape.radius,
-<<<<<<< HEAD
-                                      _frame.shape.radius/100,                                      ,
-=======
                                       _frame.shape.radius/100,
->>>>>>> 6bee5574
                                       _frame.shape.length,
                                       50,50);        
             break;
