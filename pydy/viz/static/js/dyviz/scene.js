--- conflicted
+++ resolved
@@ -24,14 +24,9 @@
         **/
         var self = this;
         self.webgl_renderer = new THREE.WebGLRenderer();
-<<<<<<< HEAD
         self._updateWidth();
         self._updateHeight();
         self.webgl_renderer.setSize(self.width, self.height);
-=======
-        var width = jQuery(window).width() * 0.4;
-        self.webgl_renderer.setSize(width, 480);
->>>>>>> 9be01432
         var backgroundColor = new THREE.Color(161192855); // WhiteSmoke
         self.webgl_renderer.setClearColor(backgroundColor);
         var container = jQuery('#renderer');
@@ -334,10 +329,7 @@
         _camera.aspect = self.width / self.height;
         self._scene.add(_camera);
         self.currentCamera = _camera;
-<<<<<<< HEAD
-=======
         self._addTrackBallControls();
->>>>>>> 9be01432
     },
 
     _addIndividualLight: function(light){
